--- conflicted
+++ resolved
@@ -20,11 +20,6 @@
 )
 
 func TestMobileApi(t *testing.T) {
-<<<<<<< HEAD
-	config := createTestConfig()
-	proxy := DNSProxy{Config: config}
-	err := proxy.Start()
-=======
 	upstreams := []string{
 		"tls://dns.adguard.com",
 		"https://dns.adguard.com/dns-query",
@@ -48,7 +43,6 @@
 
 	mobileDNSProxy := DNSProxy{Config: config}
 	err := mobileDNSProxy.Start()
->>>>>>> 73a63a8e
 	if err != nil {
 		t.Fatalf("cannot start the mobile proxy: %s", err)
 	}
@@ -58,11 +52,6 @@
 	//
 
 	// Create a test DNS message
-<<<<<<< HEAD
-	req := createTestMessage("google-public-dns-a.google.com.", dns.TypeA)
-	addr := proxy.Addr()
-	reply, err := dns.Exchange(req, addr)
-=======
 	req := dns.Msg{}
 	req.Id = dns.Id()
 	req.RecursionDesired = true
@@ -72,7 +61,6 @@
 
 	addr := mobileDNSProxy.Addr()
 	reply, err := dns.Exchange(&req, addr)
->>>>>>> 73a63a8e
 	if err != nil {
 		t.Fatalf("Couldn't talk to upstream %s: %s", addr, err)
 	}
@@ -173,13 +161,6 @@
 	}
 }
 
-<<<<<<< HEAD
-func TestMobileApiDNS64(t *testing.T) {
-	config := createTestConfig()
-	config.DNS64Upstream = "2001:67c:27e4:15::64"
-	proxy := DNSProxy{Config: config}
-	err := proxy.Start()
-=======
 func TestMobileApiMultipleQueries(t *testing.T) {
 	start := getRSS()
 	log.Printf("RSS before init - %d kB\n", start/1024)
@@ -210,40 +191,10 @@
 
 	mobileDNSProxy := DNSProxy{Config: config}
 	err := mobileDNSProxy.Start()
->>>>>>> 73a63a8e
 	if err != nil {
 		t.Fatalf("cannot start the mobile proxy: %s", err)
 	}
 
-<<<<<<< HEAD
-	// Wait for NAT64 prefix calculation
-	time.Sleep(6 * time.Second)
-
-	//
-	// Test that it resolves IPv4 only host with AAAA request type
-	//
-
-	// Create a test DNS message
-	req := createTestMessage("and.ru.", dns.TypeAAAA)
-	addr := proxy.Addr()
-	reply, err := dns.Exchange(req, addr)
-	if err != nil {
-		t.Fatalf("Couldn't talk to upstream %s: %s", addr, err)
-	}
-	if len(reply.Answer) != 1 {
-		t.Fatalf("DNS upstream %s returned reply with wrong number of answers - %d", addr, len(reply.Answer))
-	}
-
-	if len(reply.Answer) == 0 {
-		t.Fatalf("No answers")
-	}
-
-	if _, ok := reply.Answer[0].(*dns.AAAA); !ok {
-		t.Fatalf("DNS upstream %s returned wrong answer type instead of AAAA: %v", addr, reply.Answer[0])
-	}
-
-	err = proxy.Stop()
-=======
 	afterLoad := getRSS()
 	log.Printf("RSS after init - %d kB (%d kB diff)\n", afterLoad/1024, (afterLoad-start)/1024)
 
@@ -273,13 +224,131 @@
 
 	// Stop proxy
 	err = mobileDNSProxy.Stop()
->>>>>>> 73a63a8e
 	if err != nil {
 		t.Fatalf("cannot stop the mobile proxy: %s", err)
 	}
 }
 
-<<<<<<< HEAD
+func sendTestMessageAsync(t *testing.T, conn *dns.Conn, g *sync.WaitGroup) {
+	defer func() {
+		g.Done()
+	}()
+
+	req := createTestMessage()
+	err := conn.WriteMsg(req)
+	if err != nil {
+		t.Fatalf("cannot write message: %s", err)
+	}
+
+	res, err := conn.ReadMsg()
+	if err != nil {
+		t.Fatalf("cannot read response to message: %s", err)
+	}
+	assertResponse(t, res)
+}
+
+// sendTestMessagesAsync sends messages in parallel
+// so that we could find race issues
+func sendTestMessagesAsync(t *testing.T, conn *dns.Conn) {
+	g := &sync.WaitGroup{}
+	g.Add(testMessagesCount)
+
+	for i := 0; i < testMessagesCount; i++ {
+		go sendTestMessageAsync(t, conn, g)
+	}
+
+	g.Wait()
+}
+
+func createTestMessage() *dns.Msg {
+	return createHostTestMessage("google-public-dns-a.google.com")
+}
+
+func createHostTestMessage(host string) *dns.Msg {
+	req := dns.Msg{}
+	req.Id = dns.Id()
+	req.RecursionDesired = true
+	name := host + "."
+	req.Question = []dns.Question{
+		{Name: name, Qtype: dns.TypeA, Qclass: dns.ClassINET},
+	}
+	return &req
+}
+
+func assertResponse(t *testing.T, reply *dns.Msg) {
+	if len(reply.Answer) != 1 {
+		t.Fatalf("DNS upstream returned reply with wrong number of answers - %d", len(reply.Answer))
+	}
+	if a, ok := reply.Answer[0].(*dns.A); ok {
+		if !net.IPv4(8, 8, 8, 8).Equal(a.A) {
+			t.Fatalf("DNS upstream returned wrong answer instead of 8.8.8.8: %v", a.A)
+		}
+	} else {
+		t.Fatalf("DNS upstream returned wrong answer type instead of A: %v", reply.Answer[0])
+	}
+}
+
+func getRSS() uint64 {
+	proc, err := process.NewProcess(int32(os.Getpid()))
+	if err != nil {
+		panic(err)
+	}
+	minfo, err := proc.MemoryInfo()
+	if err != nil {
+		panic(err)
+	}
+	return minfo.RSS
+}
+
+type testDNSRequestProcessedListener struct {
+	e []DNSRequestProcessedEvent
+}
+
+func (l *testDNSRequestProcessedListener) DNSRequestProcessed(e *DNSRequestProcessedEvent) {
+	l.e = append(l.e, *e)
+}
+
+func TestMobileApiDNS64(t *testing.T) {
+	config := createTestConfig()
+	config.DNS64Upstream = "2001:67c:27e4:15::64"
+	proxy := DNSProxy{Config: config}
+	err := proxy.Start()
+	if err != nil {
+		t.Fatalf("cannot start the mobile proxy: %s", err)
+	}
+
+	// Wait for NAT64 prefix calculation
+	time.Sleep(6 * time.Second)
+
+	//
+	// Test that it resolves IPv4 only host with AAAA request type
+	//
+
+	// Create a test DNS message
+	req := createTestMessage("and.ru.", dns.TypeAAAA)
+	addr := proxy.Addr()
+	reply, err := dns.Exchange(req, addr)
+	if err != nil {
+		t.Fatalf("Couldn't talk to upstream %s: %s", addr, err)
+	}
+	if len(reply.Answer) != 1 {
+		t.Fatalf("DNS upstream %s returned reply with wrong number of answers - %d", addr, len(reply.Answer))
+	}
+
+	if len(reply.Answer) == 0 {
+		t.Fatalf("No answers")
+	}
+
+	if _, ok := reply.Answer[0].(*dns.AAAA); !ok {
+		t.Fatalf("DNS upstream %s returned wrong answer type instead of AAAA: %v", addr, reply.Answer[0])
+	}
+
+	err = proxy.Stop()
+	if err != nil {
+		t.Fatalf("cannot stop the mobile proxy: %s", err)
+	}
+}
+
 func TestDNS64AddressValidation(t *testing.T) {
 	dns64 := "1.1.1.1\n1.1.1.1:53\nhttps://dns.adguard.com\n[2001:67c:27e4:15::64]:53\n2001:67c:27e4:15::64"
 	addresses := validateIPv6Addresses(dns64)
@@ -346,83 +415,4 @@
 		Timeout:      5000,
 		Upstreams:    upstreamsStr,
 	}
-=======
-func sendTestMessageAsync(t *testing.T, conn *dns.Conn, g *sync.WaitGroup) {
-	defer func() {
-		g.Done()
-	}()
-
-	req := createTestMessage()
-	err := conn.WriteMsg(req)
-	if err != nil {
-		t.Fatalf("cannot write message: %s", err)
-	}
-
-	res, err := conn.ReadMsg()
-	if err != nil {
-		t.Fatalf("cannot read response to message: %s", err)
-	}
-	assertResponse(t, res)
-}
-
-// sendTestMessagesAsync sends messages in parallel
-// so that we could find race issues
-func sendTestMessagesAsync(t *testing.T, conn *dns.Conn) {
-	g := &sync.WaitGroup{}
-	g.Add(testMessagesCount)
-
-	for i := 0; i < testMessagesCount; i++ {
-		go sendTestMessageAsync(t, conn, g)
-	}
-
-	g.Wait()
-}
-
-func createTestMessage() *dns.Msg {
-	return createHostTestMessage("google-public-dns-a.google.com")
-}
-
-func createHostTestMessage(host string) *dns.Msg {
-	req := dns.Msg{}
-	req.Id = dns.Id()
-	req.RecursionDesired = true
-	name := host + "."
-	req.Question = []dns.Question{
-		{Name: name, Qtype: dns.TypeA, Qclass: dns.ClassINET},
-	}
-	return &req
-}
-
-func assertResponse(t *testing.T, reply *dns.Msg) {
-	if len(reply.Answer) != 1 {
-		t.Fatalf("DNS upstream returned reply with wrong number of answers - %d", len(reply.Answer))
-	}
-	if a, ok := reply.Answer[0].(*dns.A); ok {
-		if !net.IPv4(8, 8, 8, 8).Equal(a.A) {
-			t.Fatalf("DNS upstream returned wrong answer instead of 8.8.8.8: %v", a.A)
-		}
-	} else {
-		t.Fatalf("DNS upstream returned wrong answer type instead of A: %v", reply.Answer[0])
-	}
-}
-
-func getRSS() uint64 {
-	proc, err := process.NewProcess(int32(os.Getpid()))
-	if err != nil {
-		panic(err)
-	}
-	minfo, err := proc.MemoryInfo()
-	if err != nil {
-		panic(err)
-	}
-	return minfo.RSS
-}
-
-type testDNSRequestProcessedListener struct {
-	e []DNSRequestProcessedEvent
-}
-
-func (l *testDNSRequestProcessedListener) DNSRequestProcessed(e *DNSRequestProcessedEvent) {
-	l.e = append(l.e, *e)
->>>>>>> 73a63a8e
 }